--- conflicted
+++ resolved
@@ -7,12 +7,7 @@
 
 #[cfg(nexus_env = "host")]
 fn main() {
-<<<<<<< HEAD
     keystored::daemon_main(|| {});
-=======
-    let notifier = keystored::ReadyNotifier::new(|| {});
-    let _ = keystored::service_main_loop(notifier);
->>>>>>> 238a95ed
 }
 
 #[cfg(nexus_env = "os")]
